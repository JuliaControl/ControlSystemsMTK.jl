--- conflicted
+++ resolved
@@ -1,11 +1,8 @@
 name = "ControlSystemsMTK"
 uuid = "687d7614-c7e5-45fc-bfc3-9ee385575c88"
 authors = ["Fredrik Bagge Carlson"]
-<<<<<<< HEAD
 version = "2.4.0"
-=======
-version = "2.3.3"
->>>>>>> 78f50add
+
 
 [deps]
 ControlSystemsBase = "aaaaaaaa-a6ca-5380-bf3e-84a91bcd477e"
