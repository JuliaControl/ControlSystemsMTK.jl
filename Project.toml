--- conflicted
+++ resolved
@@ -1,11 +1,9 @@
 name = "ControlSystemsMTK"
 uuid = "687d7614-c7e5-45fc-bfc3-9ee385575c88"
 authors = ["Fredrik Bagge Carlson"]
-<<<<<<< HEAD
-version = "0.1.5"
-=======
+
 version = "0.1.6"
->>>>>>> 2c754537
+
 
 [deps]
 ControlSystemsBase = "aaaaaaaa-a6ca-5380-bf3e-84a91bcd477e"
