--- conflicted
+++ resolved
@@ -58,11 +58,7 @@
 
 
 """
-<<<<<<< HEAD
-    RobustAndOptimalControl.named_ss(sys::ModelingToolkit.AbstractSystem, inputs, outputs; descriptor=true, kwargs...)
-=======
     RobustAndOptimalControl.named_ss(sys::ModelingToolkit.AbstractSystem, inputs, outputs; descriptor=true, simple_infeigs=true, kwargs...)
->>>>>>> 78f50add
 
 Convert an `System` to a `NamedStateSpace` using linearization. `inputs, outputs` are vectors of variables determining the inputs and outputs respectively. See docstring of `ModelingToolkit.linearize` for more info on `kwargs`.
 
@@ -121,17 +117,13 @@
     else
         lsys = ss(matrices...)
     end
-<<<<<<< HEAD
     pind = [ModelingToolkit.parameter_index(ssys, i) for i in ModelingToolkit.inputs(ssys)]
     x0 = xpt.x
     u0 = [xpt.p[pi] for pi in pind] 
     xu = (; x = x0, u = u0)
     extra = Dict(:operating_point => xu)
-
-=======
     # If simple_infeigs=false, the system might have been reduced and the state names might not match the original system.
     x_names = simple_infeigs ? symstr.(unknowns(ssys)) : [Symbol(string(nameof(sys))*"_x$i") for i in 1:lsys.nx]
->>>>>>> 78f50add
     named_ss(
         lsys;
         x = x_names,
@@ -212,10 +204,7 @@
     sys::ModelingToolkit.AbstractSystem,
     inputs, args...;
     descriptor = true,
-<<<<<<< HEAD
-=======
     simple_infeigs = true,
->>>>>>> 78f50add
     kwargs...,
 )
 
@@ -241,11 +230,7 @@
         # This indicates that input derivatives are present
         duinds = findall(any(!iszero, eachcol(matrices.B[:, nu+1:end]))) .+ nu
         u2du = (1:nu) .=> duinds # This maps inputs to their derivatives
-<<<<<<< HEAD
-        lsys = causal_simplification(matrices, u2du; descriptor)
-=======
         lsys = causal_simplification(matrices, u2du; descriptor, simple_infeigs)
->>>>>>> 78f50add
     else
         lsys = ss(matrices...)
     end
