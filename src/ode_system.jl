--- conflicted
+++ resolved
@@ -55,10 +55,6 @@
 end
 
 symstr(x) = Symbol(x isa AnalysisPoint ? x.name : string(x))
-<<<<<<< HEAD
-=======
-
->>>>>>> 9fd3de1b
 
 """
     RobustAndOptimalControl.named_ss(sys::ModelingToolkit.AbstractSystem, inputs, outputs; descriptor=true, simple_infeigs=true, balance=false, kwargs...)
@@ -112,11 +108,7 @@
             out
         end
     end
-<<<<<<< HEAD
-    matrices, ssys = ModelingToolkit.linearize(sys, inputs, outputs; kwargs...)
-=======
     matrices, ssys, xpt = ModelingToolkit.linearize(sys, inputs, outputs; kwargs...)
->>>>>>> 9fd3de1b
     unames = symstr.(inputs)
     if nu > 0 && size(matrices.B, 2) == 2nu
         # This indicates that input derivatives are present
